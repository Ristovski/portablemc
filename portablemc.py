--- conflicted
+++ resolved
@@ -30,11 +30,7 @@
 from urllib import request as url_request, parse as url_parse
 from http.client import HTTPConnection, HTTPSConnection
 from json.decoder import JSONDecodeError
-<<<<<<< HEAD
-from urllib.error import HTTPError
 import multiprocessing as mp
-=======
->>>>>>> 8809e414
 from zipfile import ZipFile
 from uuid import uuid4
 from os import path
